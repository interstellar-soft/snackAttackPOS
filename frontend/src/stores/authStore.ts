<<<<<<< HEAD
import { create } from 'zustand';
import { createJSONStorage, persist } from 'zustand/middleware';
=======
import { create, type StateCreator } from 'zustand';
import { persist, createJSONStorage } from 'zustand/middleware';
>>>>>>> dd37ee8e
import type { StateStorage } from 'zustand/middleware';
import { apiFetch, LoginResponse } from '../lib/api';

interface AuthState {
  token: string | null;
  displayName: string | null;
  role: string | null;
  isLoading: boolean;
  error: string | null;
  login: (username: string, password: string) => Promise<void>;
  logout: () => void;
}

<<<<<<< HEAD
const createMemoryStorage = (): StateStorage => {
=======
type StorageLike = {
  getItem: (name: string) => string | null;
  setItem: (name: string, value: string) => void;
  removeItem: (name: string) => void;
};

const createMemoryStorage = (): StorageLike => {
>>>>>>> dd37ee8e
  const storage: Record<string, string> = {};

  return {
    getItem: (name) => (Object.prototype.hasOwnProperty.call(storage, name) ? storage[name] : null),
    setItem: (name, value) => {
      storage[name] = value;
    },
    removeItem: (name) => {
      delete storage[name];
    }
  };
};

const fallbackStorage = createMemoryStorage();
<<<<<<< HEAD
let cachedStorage: StateStorage | null = null;
let warningLogged = false;

const logSessionStorageWarning = (error?: unknown) => {
  if (warningLogged) {
    return;
  }

  warningLogged = true;
  if (typeof error !== 'undefined') {
    console.debug('Session storage is unavailable, falling back to in-memory auth store.', error);
  } else {
    console.debug('Session storage is unavailable, falling back to in-memory auth store.');
  }
};

const resolveSessionStorage = (): StateStorage => {
  if (cachedStorage) {
    return cachedStorage;
  }

  if (typeof window !== 'undefined') {
    try {
      const { sessionStorage } = window;

      if (sessionStorage) {
        cachedStorage = sessionStorage;
        return cachedStorage;
      }
    } catch (error) {
      logSessionStorageWarning(error);
    }
  }

  logSessionStorageWarning();
  cachedStorage = fallbackStorage;
  return cachedStorage;
};
=======
let cachedSessionStorage: StorageLike | null = null;
let sessionStorageWarningLogged = false;

const resolveSessionStorage = (): StorageLike => {
  if (cachedSessionStorage) {
    return cachedSessionStorage;
  }

  try {
    if (typeof window !== 'undefined' && window.sessionStorage) {
      cachedSessionStorage = {
        getItem: (name) => window.sessionStorage.getItem(name),
        setItem: (name, value) => {
          window.sessionStorage.setItem(name, value);
        },
        removeItem: (name) => {
          window.sessionStorage.removeItem(name);
        }
      };

      return cachedSessionStorage;
    }
  } catch (error) {
    if (!sessionStorageWarningLogged) {
      sessionStorageWarningLogged = true;
      console.debug('Session storage is unavailable, falling back to in-memory auth store.', error);
    }
  }

  if (!sessionStorageWarningLogged) {
    sessionStorageWarningLogged = true;
    console.debug('Session storage is unavailable, falling back to in-memory auth store.');
  }

  return fallbackStorage;
};

const sessionAwareStorage = {
  getItem: (name: string) => resolveSessionStorage().getItem(name),
  setItem: (name: string, value: string) => {
    resolveSessionStorage().setItem(name, value);
  },
  removeItem: (name: string) => {
    resolveSessionStorage().removeItem(name);
  }
};
const createNoopStorage = (): StateStorage => ({
  getItem: () => null,
  setItem: () => undefined,
  removeItem: () => undefined
});

const resolveSessionStorage = (): StateStorage => {
const resolveSessionStorage = (): StateStorage | undefined => {
  if (typeof window !== 'undefined' && window.sessionStorage) {
    return window.sessionStorage;
  }

  if (typeof globalThis !== 'undefined') {
    const { sessionStorage } = globalThis as unknown as {
      sessionStorage?: StateStorage;
    };

    if (sessionStorage) {
      return sessionStorage;
    }
  }

  return createNoopStorage();
const noopStorage = {
  getItem: () => null,
  setItem: () => undefined,
  removeItem: () => undefined,
  clear: () => undefined,
  key: () => null,
  length: 0
} as Storage;
>>>>>>> dd37ee8e

export const useAuthStore = create<AuthState>()(
  persist(
    (set) => ({
      token: null,
      displayName: null,
      role: null,
      isLoading: false,
      error: null,
      login: async (username: string, password: string) => {
        try {
          set({ isLoading: true, error: null });
          const response = await apiFetch<LoginResponse>('/api/auth/login', {
            method: 'POST',
            body: JSON.stringify({ username, password })
          });
          set({
            token: response.token,
            displayName: response.displayName,
            role: response.role,
            isLoading: false
          });
        } catch (error) {
          set({
            error: error instanceof Error ? error.message : 'Login failed',
            isLoading: false,
            token: null,
            displayName: null,
            role: null
          });
          throw error;
        }
      },
      logout: () => set({ token: null, displayName: null, role: null })
    }),
    {
      name: 'aurora-auth',
<<<<<<< HEAD
      storage: createJSONStorage(resolveSessionStorage)
=======
      storage: createJSONStorage(() =>
        typeof window !== 'undefined' ? window.sessionStorage : noopStorage
      )
>>>>>>> dd37ee8e
    }
  }

  return undefined;
};

const authStoreCreator: StateCreator<AuthState> = (set) => ({
  token: null,
  displayName: null,
  role: null,
  isLoading: false,
  error: null,
  login: async (username: string, password: string) => {
    try {
      set({ isLoading: true, error: null });
      const response = await apiFetch<LoginResponse>('/api/auth/login', {
        method: 'POST',
        body: JSON.stringify({ username, password })
      });
      set({
        token: response.token,
        displayName: response.displayName,
        role: response.role,
        isLoading: false
      });
    } catch (error) {
      set({
        error: error instanceof Error ? error.message : 'Login failed',
        isLoading: false,
        token: null,
        displayName: null,
        role: null
      });
      throw error;
    }
  },
  logout: () => set({ token: null, displayName: null, role: null })
});

export const useAuthStore = create<AuthState>()(
  persist(authStoreCreator, {
    name: 'aurora-auth',
    storage: createJSONStorage(resolveSessionStorage)
  })
const sessionStorageInstance = resolveSessionStorage();

export const useAuthStore = create<AuthState>()(
  sessionStorageInstance
    ? persist(authStoreCreator, {
        name: 'aurora-auth',
        storage: createJSONStorage(() => sessionStorageInstance)
      })
    : authStoreCreator
);<|MERGE_RESOLUTION|>--- conflicted
+++ resolved
@@ -1,10 +1,5 @@
-<<<<<<< HEAD
-import { create } from 'zustand';
-import { createJSONStorage, persist } from 'zustand/middleware';
-=======
 import { create, type StateCreator } from 'zustand';
 import { persist, createJSONStorage } from 'zustand/middleware';
->>>>>>> dd37ee8e
 import type { StateStorage } from 'zustand/middleware';
 import { apiFetch, LoginResponse } from '../lib/api';
 
@@ -18,9 +13,6 @@
   logout: () => void;
 }
 
-<<<<<<< HEAD
-const createMemoryStorage = (): StateStorage => {
-=======
 type StorageLike = {
   getItem: (name: string) => string | null;
   setItem: (name: string, value: string) => void;
@@ -28,7 +20,6 @@
 };
 
 const createMemoryStorage = (): StorageLike => {
->>>>>>> dd37ee8e
   const storage: Record<string, string> = {};
 
   return {
@@ -43,46 +34,6 @@
 };
 
 const fallbackStorage = createMemoryStorage();
-<<<<<<< HEAD
-let cachedStorage: StateStorage | null = null;
-let warningLogged = false;
-
-const logSessionStorageWarning = (error?: unknown) => {
-  if (warningLogged) {
-    return;
-  }
-
-  warningLogged = true;
-  if (typeof error !== 'undefined') {
-    console.debug('Session storage is unavailable, falling back to in-memory auth store.', error);
-  } else {
-    console.debug('Session storage is unavailable, falling back to in-memory auth store.');
-  }
-};
-
-const resolveSessionStorage = (): StateStorage => {
-  if (cachedStorage) {
-    return cachedStorage;
-  }
-
-  if (typeof window !== 'undefined') {
-    try {
-      const { sessionStorage } = window;
-
-      if (sessionStorage) {
-        cachedStorage = sessionStorage;
-        return cachedStorage;
-      }
-    } catch (error) {
-      logSessionStorageWarning(error);
-    }
-  }
-
-  logSessionStorageWarning();
-  cachedStorage = fallbackStorage;
-  return cachedStorage;
-};
-=======
 let cachedSessionStorage: StorageLike | null = null;
 let sessionStorageWarningLogged = false;
 
@@ -160,7 +111,6 @@
   key: () => null,
   length: 0
 } as Storage;
->>>>>>> dd37ee8e
 
 export const useAuthStore = create<AuthState>()(
   persist(
@@ -198,13 +148,9 @@
     }),
     {
       name: 'aurora-auth',
-<<<<<<< HEAD
-      storage: createJSONStorage(resolveSessionStorage)
-=======
       storage: createJSONStorage(() =>
         typeof window !== 'undefined' ? window.sessionStorage : noopStorage
       )
->>>>>>> dd37ee8e
     }
   }
 
