import { create, type StateCreator } from 'zustand';
import { persist, createJSONStorage } from 'zustand/middleware';
import type { StateStorage } from 'zustand/middleware';
import { apiFetch, LoginResponse } from '../lib/api';

interface AuthState {
  token: string | null;
  displayName: string | null;
  role: string | null;
  isLoading: boolean;
  error: string | null;
  login: (username: string, password: string) => Promise<void>;
  logout: () => void;
}

<<<<<<< HEAD
const createNoopStorage = (): StateStorage => ({
  getItem: () => null,
  setItem: () => undefined,
  removeItem: () => undefined
});

const resolveSessionStorage = (): StateStorage => {
=======
const resolveSessionStorage = (): StateStorage | undefined => {
>>>>>>> 39930186
  if (typeof window !== 'undefined' && window.sessionStorage) {
    return window.sessionStorage;
  }

  if (typeof globalThis !== 'undefined') {
    const { sessionStorage } = globalThis as unknown as {
      sessionStorage?: StateStorage;
    };

    if (sessionStorage) {
      return sessionStorage;
<<<<<<< HEAD
    }
  }

  return createNoopStorage();
=======
const noopStorage = {
  getItem: () => null,
  setItem: () => undefined,
  removeItem: () => undefined,
  clear: () => undefined,
  key: () => null,
  length: 0
} as Storage;

export const useAuthStore = create<AuthState>()(
  persist(
    (set) => ({
      token: null,
      displayName: null,
      role: null,
      isLoading: false,
      error: null,
      login: async (username: string, password: string) => {
        try {
          set({ isLoading: true, error: null });
          const response = await apiFetch<LoginResponse>('/api/auth/login', {
            method: 'POST',
            body: JSON.stringify({ username, password })
          });
          set({
            token: response.token,
            displayName: response.displayName,
            role: response.role,
            isLoading: false
          });
        } catch (error) {
          set({
            error: error instanceof Error ? error.message : 'Login failed',
            isLoading: false,
            token: null,
            displayName: null,
            role: null
          });
          throw error;
        }
      },
      logout: () => set({ token: null, displayName: null, role: null })
    }),
    {
      name: 'aurora-auth',
      storage: createJSONStorage(() =>
        typeof window !== 'undefined' ? window.sessionStorage : noopStorage
      )
    }
  }

  return undefined;
>>>>>>> 39930186
};

const authStoreCreator: StateCreator<AuthState> = (set) => ({
  token: null,
  displayName: null,
  role: null,
  isLoading: false,
  error: null,
  login: async (username: string, password: string) => {
    try {
      set({ isLoading: true, error: null });
      const response = await apiFetch<LoginResponse>('/api/auth/login', {
        method: 'POST',
        body: JSON.stringify({ username, password })
      });
      set({
        token: response.token,
        displayName: response.displayName,
        role: response.role,
        isLoading: false
      });
    } catch (error) {
      set({
        error: error instanceof Error ? error.message : 'Login failed',
        isLoading: false,
        token: null,
        displayName: null,
        role: null
      });
      throw error;
    }
  },
  logout: () => set({ token: null, displayName: null, role: null })
});

<<<<<<< HEAD
export const useAuthStore = create<AuthState>()(
  persist(authStoreCreator, {
    name: 'aurora-auth',
    storage: createJSONStorage(resolveSessionStorage)
  })
=======
const sessionStorageInstance = resolveSessionStorage();

export const useAuthStore = create<AuthState>()(
  sessionStorageInstance
    ? persist(authStoreCreator, {
        name: 'aurora-auth',
        storage: createJSONStorage(() => sessionStorageInstance)
      })
    : authStoreCreator
>>>>>>> 39930186
);<|MERGE_RESOLUTION|>--- conflicted
+++ resolved
@@ -13,7 +13,6 @@
   logout: () => void;
 }
 
-<<<<<<< HEAD
 const createNoopStorage = (): StateStorage => ({
   getItem: () => null,
   setItem: () => undefined,
@@ -21,9 +20,7 @@
 });
 
 const resolveSessionStorage = (): StateStorage => {
-=======
 const resolveSessionStorage = (): StateStorage | undefined => {
->>>>>>> 39930186
   if (typeof window !== 'undefined' && window.sessionStorage) {
     return window.sessionStorage;
   }
@@ -35,12 +32,10 @@
 
     if (sessionStorage) {
       return sessionStorage;
-<<<<<<< HEAD
     }
   }
 
   return createNoopStorage();
-=======
 const noopStorage = {
   getItem: () => null,
   setItem: () => undefined,
@@ -93,7 +88,6 @@
   }
 
   return undefined;
->>>>>>> 39930186
 };
 
 const authStoreCreator: StateCreator<AuthState> = (set) => ({
@@ -129,13 +123,11 @@
   logout: () => set({ token: null, displayName: null, role: null })
 });
 
-<<<<<<< HEAD
 export const useAuthStore = create<AuthState>()(
   persist(authStoreCreator, {
     name: 'aurora-auth',
     storage: createJSONStorage(resolveSessionStorage)
   })
-=======
 const sessionStorageInstance = resolveSessionStorage();
 
 export const useAuthStore = create<AuthState>()(
@@ -145,5 +137,4 @@
         storage: createJSONStorage(() => sessionStorageInstance)
       })
     : authStoreCreator
->>>>>>> 39930186
 );