import { useCallback, useEffect, useMemo, useRef, useState } from 'react';
import { useTranslation } from 'react-i18next';
import { useNavigate } from 'react-router-dom';
import { TopBar } from '../components/pos/TopBar';
import { Card } from '../components/ui/card';
import { Input } from '../components/ui/input';
import { Button } from '../components/ui/button';
import { Badge } from '../components/ui/badge';
import { API_BASE_URL } from '../lib/api';
import { ProductsService, type Product } from '../lib/ProductsService';
import { PurchasesService, type Purchase, type PurchaseItemInput } from '../lib/PurchasesService';
import { useAuthStore } from '../stores/authStore';
import { useStoreProfileStore } from '../stores/storeProfileStore';
import { formatCurrency } from '../lib/utils';
import { CategorySelect } from '../components/purchases/CategorySelect';

interface DraftItem {
  id: string;
  productId?: string;
  barcode: string;
  name: string;
  sku: string;
  categoryName: string;
  quantity: string;
  unitCost: string;
  currency: 'USD' | 'LBP';
  salePriceUsd: string;
  isExisting: boolean;
  quantityOnHand: number;
}

const createId = () => (typeof crypto !== 'undefined' && crypto.randomUUID ? crypto.randomUUID() : Math.random().toString(36).slice(2));

export function PurchasesPage() {
  const { t } = useTranslation();
  const navigate = useNavigate();
  const logout = useAuthStore((state) => state.logout);
  const token = useAuthStore((state) => state.token);
  const role = useAuthStore((state) => state.role);
  const storeName = useStoreProfileStore((state) => state.name);

  const [barcode, setBarcode] = useState('');
  const [supplierName, setSupplierName] = useState('');
  const [reference, setReference] = useState('');
  const [exchangeRate, setExchangeRate] = useState('90000');
  const [items, setItems] = useState<DraftItem[]>([]);
  const [banner, setBanner] = useState<{ type: 'success' | 'error'; message: string } | null>(null);
  const [editingPurchaseId, setEditingPurchaseId] = useState<string | null>(null);
  const [editingLabel, setEditingLabel] = useState<string | null>(null);
  const [lastScannedItemId, setLastScannedItemId] = useState<string | null>(null);
  const quantityInputRefs = useRef<Record<string, HTMLInputElement | null>>({});
  const barcodeInputRef = useRef<HTMLInputElement | null>(null);
  const barcodeBufferRef = useRef('');
  const barcodeTimeoutRef = useRef<number | null>(null);
  const lastScannerTimeRef = useRef(0);
  const pendingFirstCharRef = useRef('');
  const pendingEditableRef = useRef<{
    element: HTMLInputElement | HTMLTextAreaElement;
    value: string;
    selectionStart: number | null;
    selectionEnd: number | null;
  } | null>(null);
  const pendingEditableTimeoutRef = useRef<number | null>(null);

  const purchasesQuery = PurchasesService.usePurchases();
  const inventoryProductsQuery = ProductsService.useInventoryProducts();
  const createPurchase = PurchasesService.useCreatePurchase();
  const updatePurchase = PurchasesService.useUpdatePurchase();

  const canManageInventory = role?.toLowerCase() === 'admin' || role?.toLowerCase() === 'manager';

  const categoryOptions = useMemo(() => {
    const items = inventoryProductsQuery.data ?? [];
    const map = new Map<string, string>();
    for (const product of items) {
      const raw = (product.categoryName ?? product.category ?? '').trim();
      if (!raw) {
        continue;
      }
      const key = raw.toLocaleLowerCase();
      if (!map.has(key)) {
        map.set(key, raw);
      }
    }
    const collator = new Intl.Collator(undefined, { sensitivity: 'base' });
    return Array.from(map.values()).sort((a, b) => collator.compare(a, b));
  }, [inventoryProductsQuery.data]);

  const focusBarcodeInput = useCallback(() => {
    const element = barcodeInputRef.current;
    if (!element) {
      return;
    }
    element.focus();
    if (typeof element.setSelectionRange === 'function') {
      const length = element.value.length;
      element.setSelectionRange(length, length);
    }
  }, []);

  useEffect(() => {
    focusBarcodeInput();
  }, [focusBarcodeInput]);

  useEffect(() => {
    if (!banner) {
      return;
    }
    const timeout = window.setTimeout(() => setBanner(null), 4000);
    return () => window.clearTimeout(timeout);
  }, [banner]);

  useEffect(() => {
    if (!editingPurchaseId) {
      setEditingLabel(null);
      return;
    }
    const match = purchasesQuery.data?.find((purchase) => purchase.id === editingPurchaseId);
    if (match) {
      const label = match.reference?.trim() || match.supplierName || match.id;
      setEditingLabel(label);
    }
  }, [editingPurchaseId, purchasesQuery.data]);

  const handleFetchProduct = useCallback(async (code: string): Promise<Product | null> => {
    const trimmed = code.trim();
    if (!trimmed) {
      return null;
    }
    const response = await fetch(`${API_BASE_URL}/api/products/scan`, {
      method: 'POST',
      headers: {
        'Content-Type': 'application/json',
        ...(token ? { Authorization: `Bearer ${token}` } : {})
      },
      body: JSON.stringify({ barcode: trimmed })
    });
    if (response.status === 404) {
      return null;
    }
    if (!response.ok) {
      const message = await response.text();
      throw new Error(message || t('purchasesError'));
    }
    return (await response.json()) as Product;
  }, [t, token]);

  const resetDraft = () => {
    setItems([]);
    setSupplierName('');
    setReference('');
    setBarcode('');
    setEditingPurchaseId(null);
    setEditingLabel(null);
    setLastScannedItemId(null);
  };

  const handleEditPurchase = (purchase: Purchase) => {
    setEditingPurchaseId(purchase.id);
    const nextLabel = purchase.reference?.trim() || purchase.supplierName || purchase.id;
    setEditingLabel(nextLabel);
    setSupplierName(purchase.supplierName);
    setReference(purchase.reference ?? '');
    setExchangeRate(purchase.exchangeRateUsed.toString());
    setItems(
      purchase.lines.map((line) => ({
        id: line.id,
        productId: line.productId,
        barcode: line.barcode,
        name: line.productName,
        sku: line.productSku?.trim() ?? '',
        categoryName: line.categoryName?.trim() ?? '',
        quantity: line.quantity.toString(),
        unitCost: line.unitCostUsd.toString(),
        currency: 'USD',
        salePriceUsd: line.currentSalePriceUsd != null ? line.currentSalePriceUsd.toString() : '',
        isExisting: true,
        quantityOnHand: line.quantityOnHand ?? 0
      }))
    );
    setLastScannedItemId(null);
    setBarcode('');
    setBanner({ type: 'success', message: t('purchasesEditing') });
  };

  const handleCancelEdit = () => {
    resetDraft();
    setBanner(null);
  };

<<<<<<< HEAD
  const focusAndSelectQuantityInput = useCallback((input: HTMLInputElement) => {
    const focusInput = () => {
      if (typeof input.focus === 'function') {
        input.focus({ preventScroll: true });
      }
    };

    const runSelection = () => {
      try {
        if (typeof input.select === 'function') {
          input.select();
          return;
        }
        if (typeof input.setSelectionRange === 'function') {
          input.setSelectionRange(0, input.value.length);
        }
      } catch {
        // Some browsers throw for selection APIs on number inputs; ignore and retry.
      }
    };

    const focusAndSelect = () => {
      focusInput();
      runSelection();
    };

    focusAndSelect();

    if (typeof requestAnimationFrame === 'function') {
      requestAnimationFrame(focusAndSelect);
      requestAnimationFrame(focusAndSelect);
    }

    const retryDelays = [0, 24, 64, 120];
    for (const delay of retryDelays) {
      window.setTimeout(focusAndSelect, delay);
    }
  }, []);

=======
>>>>>>> 234793d3
  const addBarcode = useCallback(
    async (rawCode: string) => {
      const trimmed = rawCode.trim();
      if (!trimmed) {
        return;
      }
      try {
        const product = await handleFetchProduct(trimmed);
        const deriveNextItems = (previous: DraftItem[]) => {
          if (product) {
            const existingIndex = previous.findIndex((item) => item.productId === product.id);
            if (existingIndex >= 0) {
              const next = [...previous];
              const target = next[existingIndex];
              const nextQuantity = (Number(target.quantity) || 0) + 1;
              const updated = { ...target, quantity: nextQuantity.toString() };
              next[existingIndex] = updated;
              return { items: next, highlightId: updated.id };
            }
            const newItem: DraftItem = {
              id: product.id,
              productId: product.id,
              barcode: product.barcode,
              name: product.name,
              sku: product.sku?.trim() ?? '',
              categoryName: product.categoryName ?? product.category ?? '',
              quantity: '1',
              unitCost: (product.averageCostUsd ?? product.priceUsd ?? 0).toString(),
              currency: 'USD',
              salePriceUsd: product.priceUsd?.toString() ?? '',
              isExisting: true,
              quantityOnHand: product.quantityOnHand ?? 0
            };
            return { items: [...previous, newItem], highlightId: newItem.id };
          }
          const existingIndex = previous.findIndex((item) => item.barcode === trimmed);
          if (existingIndex >= 0) {
            const next = [...previous];
            const target = next[existingIndex];
            const nextQuantity = (Number(target.quantity) || 0) + 1;
            const updated = { ...target, quantity: nextQuantity.toString() };
            next[existingIndex] = updated;
            return { items: next, highlightId: updated.id };
          }
          const newItem: DraftItem = {
            id: createId(),
            barcode: trimmed,
            name: '',
            sku: '',
            categoryName: '',
            quantity: '1',
            unitCost: '0',
            currency: 'USD',
            salePriceUsd: '',
            isExisting: false,
            quantityOnHand: 0
          };
          return { items: [...previous, newItem], highlightId: newItem.id };
        };

        let nextHighlightedId: string | null = null;
        setItems((previous) => {
          const { items: nextItems, highlightId } = deriveNextItems(previous);
          nextHighlightedId = highlightId;
          return nextItems;
        });
        if (nextHighlightedId) {
          setLastScannedItemId(nextHighlightedId);
<<<<<<< HEAD
          window.setTimeout(() => {
            const input = quantityInputRefs.current[nextHighlightedId!];
            if (input) {
              focusAndSelectQuantityInput(input);
            }
          });
=======
>>>>>>> 234793d3
        }
        setBarcode('');
        setBanner(null);
      } catch (error) {
        const message = error instanceof Error ? error.message : t('purchasesError');
        setBanner({ type: 'error', message });
      }
    },
<<<<<<< HEAD
    [focusAndSelectQuantityInput, handleFetchProduct, t]
=======
    [handleFetchProduct, t]
>>>>>>> 234793d3
  );

  const handleBarcodeAdd = useCallback(async () => {
    await addBarcode(barcode);
  }, [addBarcode, barcode]);

  const handleItemChange = (id: string, field: keyof DraftItem, value: string) => {
    setItems((previous) => previous.map((item) => (item.id === id ? { ...item, [field]: value } : item)));
    if (field === 'quantity' && lastScannedItemId === id) {
      setLastScannedItemId(null);
    }
  };

  const handleRemoveItem = (id: string) => {
    setItems((previous) => previous.filter((item) => item.id !== id));
    if (lastScannedItemId === id) {
      setLastScannedItemId(null);
    }
  };

  useEffect(() => {
    if (lastScannedItemId && !items.some((item) => item.id === lastScannedItemId)) {
      setLastScannedItemId(null);
    }
  }, [items, lastScannedItemId]);

  const highlightedQuantity = lastScannedItemId
    ? items.find((item) => item.id === lastScannedItemId)?.quantity
    : undefined;

  const focusAndSelectQuantityInput = useCallback((input: HTMLInputElement) => {
    const focusInput = () => {
      if (typeof input.focus === 'function') {
        input.focus({ preventScroll: true });
      }
    };

    const runSelection = () => {
      try {
        if (typeof input.select === 'function') {
          input.select();
          return;
        }
        if (typeof input.setSelectionRange === 'function') {
          input.setSelectionRange(0, input.value.length);
        }
      } catch {
        // Some browsers throw for selection APIs on number inputs; ignore and retry.
      }
    };

    const focusAndSelect = () => {
      focusInput();
      runSelection();
    };

    focusAndSelect();

    if (typeof requestAnimationFrame === 'function') {
      requestAnimationFrame(focusAndSelect);
      requestAnimationFrame(focusAndSelect);
    }

    const retryDelays = [0, 24, 64, 120];
    for (const delay of retryDelays) {
      window.setTimeout(focusAndSelect, delay);
    }
  }, []);

  useEffect(() => {
    if (!lastScannedItemId) {
      return;
    }
    const input = quantityInputRefs.current[lastScannedItemId];
    if (input) {
      focusAndSelectQuantityInput(input);
    }
  }, [focusAndSelectQuantityInput, lastScannedItemId, highlightedQuantity]);

  const submitScannedBarcode = useCallback(
    (code: string) => {
      void addBarcode(code);
    },
    [addBarcode]
  );

  useEffect(() => {
    const scannerThresholdMs = 100;

    const clearPendingEditable = () => {
      pendingFirstCharRef.current = '';
      pendingEditableRef.current = null;
      if (pendingEditableTimeoutRef.current !== null) {
        window.clearTimeout(pendingEditableTimeoutRef.current);
        pendingEditableTimeoutRef.current = null;
      }
    };

    const clearBuffer = (clearInput = false) => {
      barcodeBufferRef.current = '';
      if (barcodeTimeoutRef.current !== null) {
        window.clearTimeout(barcodeTimeoutRef.current);
        barcodeTimeoutRef.current = null;
      }
      if (clearInput) {
        setBarcode('');
      }
      clearPendingEditable();
    };

    const scheduleBufferReset = () => {
      if (barcodeTimeoutRef.current !== null) {
        window.clearTimeout(barcodeTimeoutRef.current);
      }
      barcodeTimeoutRef.current = window.setTimeout(() => {
        clearBuffer(true);
      }, scannerThresholdMs);
    };

    const applyPendingFirstChar = () => {
      if (!pendingFirstCharRef.current) {
        return '';
      }
      const firstChar = pendingFirstCharRef.current;
      const pendingEditable = pendingEditableRef.current;
      if (pendingEditable) {
        const { element, value, selectionStart, selectionEnd } = pendingEditable;
        element.value = value;
        if (typeof selectionStart === 'number' && typeof selectionEnd === 'number') {
          element.setSelectionRange(selectionStart, selectionEnd);
        }
      }
      clearPendingEditable();
      return firstChar;
    };

    const handleKeydown = (event: KeyboardEvent) => {
      const activeElement = document.activeElement as HTMLElement | null;
      if (activeElement === barcodeInputRef.current) {
        return;
      }

      if (event.ctrlKey || event.metaKey || event.altKey) {
        return;
      }

      const isPrintableKey = event.key.length === 1 && event.key !== 'Enter';
      const isEnter = event.key === 'Enter';

      if (!isPrintableKey && !isEnter) {
        return;
      }

      const now = performance.now();
      const timeSinceLast = now - lastScannerTimeRef.current;
      lastScannerTimeRef.current = now;

      if (isPrintableKey) {
        const shouldHandle =
          barcodeBufferRef.current.length > 0 ||
          pendingFirstCharRef.current !== '' ||
          timeSinceLast <= scannerThresholdMs;

        if (!shouldHandle) {
          pendingFirstCharRef.current = event.key;

          const target = event.target;
          if (
            target instanceof HTMLInputElement ||
            target instanceof HTMLTextAreaElement
          ) {
            if (target !== barcodeInputRef.current && !target.readOnly && !target.disabled) {
              pendingEditableRef.current = {
                element: target,
                value: target.value,
                selectionStart: target.selectionStart,
                selectionEnd: target.selectionEnd
              };
            } else {
              pendingEditableRef.current = null;
            }
          } else {
            pendingEditableRef.current = null;
          }

          if (pendingEditableTimeoutRef.current !== null) {
            window.clearTimeout(pendingEditableTimeoutRef.current);
          }
          pendingEditableTimeoutRef.current = window.setTimeout(() => {
            pendingFirstCharRef.current = '';
            pendingEditableRef.current = null;
            pendingEditableTimeoutRef.current = null;
          }, scannerThresholdMs);
          return;
        }

        event.preventDefault();
        focusBarcodeInput();

        if (!barcodeBufferRef.current) {
          const firstChar = applyPendingFirstChar();
          barcodeBufferRef.current = firstChar;
        }

        const nextValue = `${barcodeBufferRef.current}${event.key}`;
        barcodeBufferRef.current = nextValue;
        setBarcode(nextValue);
        scheduleBufferReset();
        return;
      }

      const shouldHandleEnter =
        barcodeBufferRef.current.length > 0 || pendingFirstCharRef.current !== '';

      if (!shouldHandleEnter) {
        return;
      }

      event.preventDefault();
      focusBarcodeInput();

      if (!barcodeBufferRef.current) {
        const firstChar = applyPendingFirstChar();
        barcodeBufferRef.current = firstChar;
      }

      const pendingValue = barcodeBufferRef.current || barcodeInputRef.current?.value || '';
      const trimmed = pendingValue.trim();
      clearBuffer();

      if (trimmed) {
        setBarcode(trimmed);
        submitScannedBarcode(trimmed);
      }
    };

    window.addEventListener('keydown', handleKeydown);
    return () => {
      window.removeEventListener('keydown', handleKeydown);
      clearBuffer();
    };
  }, [focusBarcodeInput, submitScannedBarcode]);

  const totals = useMemo(() => {
    const rate = Number(exchangeRate) > 0 ? Number(exchangeRate) : 1;
    return items.reduce(
      (acc, item) => {
        const quantity = Number(item.quantity);
        const cost = Number(item.unitCost);
        if (!Number.isFinite(quantity) || quantity <= 0 || !Number.isFinite(cost) || cost < 0) {
          return acc;
        }
        if (item.currency === 'USD') {
          acc.usd += quantity * cost;
          acc.lbp += quantity * cost * rate;
        } else {
          acc.lbp += quantity * cost;
          acc.usd += rate > 0 ? (quantity * cost) / rate : 0;
        }
        return acc;
      },
      { usd: 0, lbp: 0 }
    );
  }, [items, exchangeRate]);

  const isSaving = editingPurchaseId ? updatePurchase.isPending : createPurchase.isPending;

  const handleSubmit = async (event: React.FormEvent<HTMLFormElement>) => {
    event.preventDefault();
    const rate = Number(exchangeRate);
    if (!Number.isFinite(rate) || rate <= 0) {
      setBanner({ type: 'error', message: t('purchasesValidationError') });
      return;
    }
    if (items.length === 0) {
      setBanner({ type: 'error', message: t('purchasesValidationError') });
      return;
    }

    const payloadItems: PurchaseItemInput[] = [];
    for (const item of items) {
      const quantity = Number(item.quantity);
      const unitCost = Number(item.unitCost);
      if (!Number.isFinite(quantity) || quantity <= 0 || !Number.isFinite(unitCost) || unitCost < 0) {
        setBanner({ type: 'error', message: t('purchasesValidationError') });
        return;
      }
      const salePrice = Number(item.salePriceUsd);
      if (!item.isExisting) {
        if (!item.name.trim() || !item.categoryName.trim()) {
          setBanner({ type: 'error', message: t('purchasesValidationError') });
          return;
        }
      }
      payloadItems.push({
        productId: item.productId,
        barcode: item.barcode,
        name: item.isExisting ? undefined : item.name.trim(),
        sku:
          item.isExisting || !item.sku.trim()
            ? undefined
            : item.sku.trim(),
        categoryName: item.isExisting ? undefined : item.categoryName.trim(),
        quantity,
        unitCost,
        currency: item.currency,
        salePriceUsd: Number.isFinite(salePrice) && salePrice > 0 ? salePrice : undefined
      });
    }

    try {
      if (editingPurchaseId) {
        await updatePurchase.mutateAsync({
          id: editingPurchaseId,
          payload: {
            supplierName: supplierName.trim() || undefined,
            reference: reference.trim() || undefined,
            exchangeRate: rate,
            items: payloadItems
          }
        });
        resetDraft();
        setBanner({ type: 'success', message: t('purchasesUpdated') });
      } else {
        await createPurchase.mutateAsync({
          supplierName: supplierName.trim() || undefined,
          reference: reference.trim() || undefined,
          exchangeRate: rate,
          items: payloadItems
        });
        resetDraft();
        setBanner({ type: 'success', message: t('purchasesSuccess') });
      }
    } catch (error) {
      const message = error instanceof Error ? error.message : t('purchasesError');
      setBanner({ type: 'error', message });
    }
  };

  return (
    <div className="flex min-h-screen flex-col gap-4 bg-slate-100 p-4 dark:bg-slate-950">
      <TopBar
        onLogout={logout}
        onNavigatePos={() => navigate('/')}
        onNavigateAnalytics={canManageInventory ? () => navigate('/analytics') : undefined}
        onNavigateProfits={canManageInventory ? () => navigate('/profits') : undefined}
        onNavigateProducts={canManageInventory ? () => navigate('/products') : undefined}
        onNavigateInventory={canManageInventory ? () => navigate('/inventory') : undefined}
        onNavigateInvoices={canManageInventory ? () => navigate('/invoices') : undefined}
        onNavigateSettings={canManageInventory ? () => navigate('/settings') : undefined}
        onNavigatePurchases={canManageInventory ? () => navigate('/purchases') : undefined}
        isPurchases
      />
      {editingPurchaseId && (
        <div className="rounded-lg border border-amber-200 bg-amber-50 p-3 text-sm text-amber-700 shadow-sm dark:border-amber-700/40 dark:bg-amber-900/20 dark:text-amber-200">
          {editingLabel ? `${t('purchasesEditing')} — ${editingLabel}` : t('purchasesEditing')}
        </div>
      )}
      {banner && (
        <div
          className={`rounded-lg border p-4 text-sm ${
            banner.type === 'success'
              ? 'border-emerald-300 bg-emerald-50 text-emerald-700 dark:border-emerald-700/50 dark:bg-emerald-900/20 dark:text-emerald-200'
              : 'border-red-300 bg-red-50 text-red-700 dark:border-red-700/50 dark:bg-red-900/20 dark:text-red-200'
          }`}
        >
          {banner.message}
        </div>
      )}
      <div className="grid gap-4 lg:grid-cols-[2fr_1fr]">
        <form className="space-y-4" onSubmit={handleSubmit}>
          <Card className="space-y-4 p-6">
            <div className="flex flex-col gap-3 sm:flex-row sm:items-end sm:justify-between">
              <div>
                <h2 className="text-xl font-semibold text-slate-900 dark:text-slate-100">{t('purchasesNew')}</h2>
                <p className="text-sm text-slate-500">{t('purchasesNewSubtitle', { storeName })}</p>
              </div>
              <div className="flex gap-2">
                <Input
                  id="purchases-barcode-input"
                  ref={barcodeInputRef}
                  value={barcode}
                  onChange={(event) => setBarcode(event.target.value)}
                  onKeyDown={(event) => {
                    if (event.key === 'Enter') {
                      event.preventDefault();
                      void handleBarcodeAdd();
                    }
                  }}
                  placeholder={t('purchasesScanPlaceholder')}
                  autoFocus
                />
                <Button type="button" className="bg-emerald-500 hover:bg-emerald-400" onClick={() => void handleBarcodeAdd()}>
                  {t('purchasesScanAdd')}
                </Button>
              </div>
            </div>
            <div className="grid gap-3 sm:grid-cols-3">
              <div className="space-y-1">
                <label className="text-sm font-medium text-slate-600 dark:text-slate-300" htmlFor="supplier">
                  {t('purchasesSupplier')}
                </label>
                <Input
                  id="supplier"
                  value={supplierName}
                  onChange={(event) => setSupplierName(event.target.value)}
                  placeholder={t('purchasesSupplierPlaceholder')}
                />
              </div>
              <div className="space-y-1">
                <label className="text-sm font-medium text-slate-600 dark:text-slate-300" htmlFor="reference">
                  {t('purchasesReference')}
                </label>
                <Input
                  id="reference"
                  value={reference}
                  onChange={(event) => setReference(event.target.value)}
                  placeholder="INV-12345"
                />
              </div>
              <div className="space-y-1">
                <label className="text-sm font-medium text-slate-600 dark:text-slate-300" htmlFor="exchange-rate">
                  {t('purchasesExchangeRate')}
                </label>
                <Input
                  id="exchange-rate"
                  type="number"
                  min="1"
                  step="1"
                  value={exchangeRate}
                  onChange={(event) => setExchangeRate(event.target.value)}
                  required
                />
              </div>
            </div>
            <div className="overflow-x-auto">
              <table className="min-w-full divide-y divide-slate-200 text-left text-sm dark:divide-slate-800">
                <thead className="bg-slate-50 dark:bg-slate-800/50">
                  <tr className="text-xs uppercase tracking-wide text-slate-500 dark:text-slate-400">
                    <th className="px-4 py-3">{t('product')}</th>
                    <th className="px-4 py-3">{t('inventorySku')}</th>
                    <th className="px-4 py-3">{t('inventoryCategoryName')}</th>
                    <th className="px-4 py-3">{t('quantity')}</th>
                    <th className="px-4 py-3">{t('purchasesUnitCost')}</th>
                    <th className="px-4 py-3">{t('purchasesCurrency')}</th>
                    <th className="px-4 py-3">{t('purchasesSalePrice')}</th>
                    <th className="px-4 py-3"></th>
                  </tr>
                </thead>
                <tbody className="divide-y divide-slate-200 dark:divide-slate-800">
                  {items.length === 0 && (
                    <tr>
                      <td className="px-4 py-6 text-center text-sm text-slate-500" colSpan={8}>
                        {t('purchasesEmpty')}
                      </td>
                    </tr>
                  )}
                  {items.map((item) => {
                    const isHighlighted = lastScannedItemId === item.id;
                    const rowClasses = `align-top text-slate-700 transition-colors dark:text-slate-200 ${
                      isHighlighted ? 'bg-emerald-50 dark:bg-emerald-900/30' : ''
                    }`;
                    return (
                      <tr key={item.id} className={rowClasses}>
                        <td className="px-4 py-3">
                          <div className="flex flex-col gap-2">
                            <div className="flex items-center gap-2">
                              <Input
                                value={item.name}
                                onChange={(event) => handleItemChange(item.id, 'name', event.target.value)}
                                placeholder={t('inventoryNamePlaceholder', { storeName })}
                                disabled={item.isExisting}
                                required={!item.isExisting}
                              />
                              <Badge className={item.isExisting ? 'bg-emerald-500' : 'bg-blue-500'}>
                                {item.isExisting ? t('purchasesExistingBadge') : t('purchasesNewBadge')}
                              </Badge>
                            </div>
                            <span className="text-xs text-slate-500">
                              {t('inventoryBarcode')}: {item.barcode}
                            </span>
                            <span className="text-xs text-slate-500">
                              {t('purchasesOnHand', { count: item.quantityOnHand.toLocaleString() })}
                            </span>
                          </div>
                        </td>
                        <td className="px-4 py-3">
                          <Input
                            value={item.isExisting && !item.sku.trim() ? '—' : item.sku}
                            onChange={(event) => handleItemChange(item.id, 'sku', event.target.value)}
                            placeholder={t('inventorySkuPlaceholder')}
                            disabled={item.isExisting}
                          />
                        </td>
                        <td className="px-4 py-3">
                          <CategorySelect
                            categories={categoryOptions}
                            value={item.categoryName}
                            onChange={(value) => handleItemChange(item.id, 'categoryName', value)}
                            placeholder={t('inventoryCategoryNamePlaceholder')}
                            disabled={item.isExisting}
                          />
                        </td>
                        <td className="px-4 py-3">
                          <Input
                            type="number"
                            min="0"
                            step="0.01"
                            value={item.quantity}
                            ref={(element) => {
                              if (element) {
                                quantityInputRefs.current[item.id] = element;
                              } else {
                                delete quantityInputRefs.current[item.id];
                              }
                            }}
                            onChange={(event) => handleItemChange(item.id, 'quantity', event.target.value)}
                            required
                          />
                        </td>
                        <td className="px-4 py-3">
                          <Input
                            type="number"
                            min="0"
                            step="0.01"
                            value={item.unitCost}
                            onChange={(event) => handleItemChange(item.id, 'unitCost', event.target.value)}
                            required
                          />
                        </td>
                        <td className="px-4 py-3">
                          <select
                            className="w-full rounded-md border border-slate-300 bg-white px-3 py-2 text-sm shadow-sm focus:border-emerald-500 focus:outline-none focus:ring-1 focus:ring-emerald-500 dark:border-slate-700 dark:bg-slate-900"
                            value={item.currency}
                            onChange={(event) => handleItemChange(item.id, 'currency', event.target.value)}
                          >
                            <option value="USD">USD</option>
                            <option value="LBP">LBP</option>
                          </select>
                        </td>
                        <td className="px-4 py-3">
                          <Input
                            type="number"
                            min="0"
                            step="0.01"
                            value={item.salePriceUsd}
                            onChange={(event) => handleItemChange(item.id, 'salePriceUsd', event.target.value)}
                            placeholder={t('purchasesSalePricePlaceholder')}
                          />
                        </td>
                        <td className="px-4 py-3 text-right">
                          <Button type="button" className="bg-red-500 hover:bg-red-400" onClick={() => handleRemoveItem(item.id)}>
                            {t('removeItem')}
                          </Button>
                        </td>
                      </tr>
                    );
                  })}
                </tbody>
              </table>
            </div>
            <div className="flex flex-col gap-3 rounded-lg bg-slate-50 p-4 text-sm dark:bg-slate-900/50">
              <div className="flex items-center justify-between">
                <span className="font-medium text-slate-600 dark:text-slate-300">{t('purchasesSummaryTotalUsd')}</span>
                <span className="font-semibold text-emerald-600 dark:text-emerald-300">
                  {formatCurrency(totals.usd, 'USD')}
                </span>
              </div>
              <div className="flex items-center justify-between">
                <span className="font-medium text-slate-600 dark:text-slate-300">{t('purchasesSummaryTotalLbp')}</span>
                <span className="font-semibold text-emerald-600 dark:text-emerald-300">
                  {formatCurrency(totals.lbp, 'LBP')}
                </span>
              </div>
            </div>
            <div className="flex flex-wrap items-center justify-between gap-2">
              <Button
                type="button"
                className="bg-blue-500 hover:bg-blue-400"
                onClick={() => {
                  const newItem: DraftItem = {
                    id: createId(),
                    barcode: '',
                    name: '',
                    sku: '',
                    categoryName: '',
                    quantity: '1',
                    unitCost: '0',
                    currency: 'USD',
                    salePriceUsd: '',
                    isExisting: false,
                    quantityOnHand: 0
                  };
                  setItems((previous) => [...previous, newItem]);
                  setLastScannedItemId(newItem.id);
                }}
              >
                {t('purchasesAddManual')}
              </Button>
              <div className="flex items-center gap-2">
                {editingPurchaseId && (
                  <Button type="button" className="bg-slate-200 text-slate-800 hover:bg-slate-300" onClick={handleCancelEdit}>
                    {t('purchasesCancelEdit')}
                  </Button>
                )}
                <Button type="submit" className="bg-emerald-600 hover:bg-emerald-500" disabled={isSaving}>
                  {isSaving ? t('inventorySaving') : t(editingPurchaseId ? 'purchasesUpdate' : 'purchasesSubmit')}
                </Button>
              </div>
            </div>
          </Card>
        </form>
        <Card className="space-y-4 p-6">
          <h2 className="text-lg font-semibold text-slate-900 dark:text-slate-100">{t('purchasesHistoryTitle')}</h2>
          {purchasesQuery.isLoading && <p className="text-sm text-slate-500">{t('inventoryLoading')}</p>}
          {purchasesQuery.isError && <p className="text-sm text-red-600">{t('purchasesError')}</p>}
          {purchasesQuery.data && purchasesQuery.data.length === 0 && !purchasesQuery.isLoading && (
            <p className="text-sm text-slate-500">{t('purchasesHistoryEmpty')}</p>
          )}
          <div className="space-y-3">
            {purchasesQuery.data?.map((purchase) => {
              const isEditingCard = editingPurchaseId === purchase.id;
              const cardClasses = `rounded-lg border p-4 text-sm transition-colors ${
                isEditingCard
                  ? 'border-emerald-400 bg-emerald-50 shadow-sm dark:border-emerald-700/60 dark:bg-emerald-900/20'
                  : 'border-slate-200 dark:border-slate-700'
              }`;
              return (
                <div key={purchase.id} className={cardClasses}>
                  <div className="flex items-start justify-between gap-3">
                    <div>
                      <p className="font-semibold text-slate-800 dark:text-slate-200">{purchase.supplierName}</p>
                      <p className="text-xs text-slate-500">
                        {new Date(purchase.orderedAt).toLocaleString()} · {purchase.reference ?? t('purchasesNoReference')}
                      </p>
                    </div>
                    <div className="flex flex-col items-end gap-2 text-right">
                      <div>
                        <p className="font-semibold text-emerald-600 dark:text-emerald-300">
                          {formatCurrency(purchase.totalCostUsd, 'USD')}
                        </p>
                        <p className="text-xs text-slate-500">
                          {t('purchasesHistoryItems', { count: purchase.lines.length })}
                        </p>
                      </div>
                      {isEditingCard ? (
                        <Badge className="bg-emerald-500 text-white">{t('purchasesEditing')}</Badge>
                      ) : (
                        <Button
                          type="button"
                          className="bg-emerald-500 hover:bg-emerald-400"
                          onClick={() => handleEditPurchase(purchase)}
                        >
                          {t('purchasesEditAction')}
                        </Button>
                      )}
                    </div>
                  </div>
                  <ul className="mt-3 space-y-1 text-xs text-slate-500">
                    {purchase.lines.map((line) => (
                      <li key={line.id}>
                        {line.productName} · {line.quantity.toLocaleString()} × {formatCurrency(line.unitCostUsd, 'USD')}
                      </li>
                    ))}
                  </ul>
                </div>
              );
            })}
          </div>
        </Card>
      </div>
    </div>
  );
}<|MERGE_RESOLUTION|>--- conflicted
+++ resolved
@@ -188,7 +188,6 @@
     setBanner(null);
   };
 
-<<<<<<< HEAD
   const focusAndSelectQuantityInput = useCallback((input: HTMLInputElement) => {
     const focusInput = () => {
       if (typeof input.focus === 'function') {
@@ -228,8 +227,6 @@
     }
   }, []);
 
-=======
->>>>>>> 234793d3
   const addBarcode = useCallback(
     async (rawCode: string) => {
       const trimmed = rawCode.trim();
@@ -298,15 +295,12 @@
         });
         if (nextHighlightedId) {
           setLastScannedItemId(nextHighlightedId);
-<<<<<<< HEAD
           window.setTimeout(() => {
             const input = quantityInputRefs.current[nextHighlightedId!];
             if (input) {
               focusAndSelectQuantityInput(input);
             }
           });
-=======
->>>>>>> 234793d3
         }
         setBarcode('');
         setBanner(null);
@@ -315,11 +309,7 @@
         setBanner({ type: 'error', message });
       }
     },
-<<<<<<< HEAD
     [focusAndSelectQuantityInput, handleFetchProduct, t]
-=======
-    [handleFetchProduct, t]
->>>>>>> 234793d3
   );
 
   const handleBarcodeAdd = useCallback(async () => {
