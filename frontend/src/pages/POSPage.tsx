--- conflicted
+++ resolved
@@ -502,12 +502,8 @@
   const handleScanSubmit = (event: React.FormEvent) => {
     event.preventDefault();
     if (barcode.trim()) {
-<<<<<<< HEAD
       focusBarcodeInput();
       mutateBarcode(barcode.trim());
-=======
-      submitScan(barcode.trim());
->>>>>>> 208a09b3
     }
   };
 
