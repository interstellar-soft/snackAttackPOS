import { useMutation, useQuery, useQueryClient } from '@tanstack/react-query';
import { apiFetch } from './api';
import { useAuthStore } from '../stores/authStore';

export interface Product {
  id: string;
  sku: string;
  name: string;
  barcode: string;
  priceUsd: number;
  priceLbp: number;
  category: string;
  categoryId?: string;
  description?: string | null;
  isFlagged?: boolean;
  flagReason?: string | null;
<<<<<<< HEAD
  isPinned?: boolean;
=======
  isPinned: boolean;
>>>>>>> 3b09fdb1
}

export interface CreateProductInput {
  sku: string;
  name: string;
  barcode: string;
  price: number;
  currency?: 'USD' | 'LBP';
  categoryId: string;
  description?: string;
  isPinned: boolean;
}

export interface UpdateProductInput extends CreateProductInput {
  id: string;
}

export interface DeleteProductInput {
  id: string;
}

interface SearchProductsOptions {
  pinnedOnly?: boolean;
}

const productsKeys = {
  all: ['products'] as const,
  list: () => ['products', 'list'] as const,
  search: (term: string, pinnedOnly: boolean) =>
    ['products', 'search', term, pinnedOnly] as const
};

function useAuthToken() {
  return useAuthStore((state) => state.token);
}

function buildSearchPath(term: string, options: SearchProductsOptions = {}) {
  const trimmed = term.trim();
  const params = new URLSearchParams();
  params.set('q', trimmed);

  if (options.pinnedOnly) {
    params.set('pinnedOnly', 'true');
  }

  return `/api/products/search?${params.toString()}`;
}

export const ProductsService = {
  useInventoryProducts() {
    const token = useAuthToken();

    return useQuery<Product[]>({
      queryKey: [...productsKeys.list(), token],
      queryFn: async () => {
        return await apiFetch<Product[]>('/api/products', {}, token ?? undefined);
      },
      enabled: !!token
    });
  },
  useSearchProducts(term: string, options: SearchProductsOptions = {}) {
    const token = useAuthToken();
    const pinnedOnly = options.pinnedOnly ?? false;

    return useQuery<Product[]>({
      queryKey: [...productsKeys.search(term, pinnedOnly), token],
      queryFn: async () => {
        return await apiFetch<Product[]>(
          buildSearchPath(term, { pinnedOnly }),
          {},
          token ?? undefined
        );
      },
      enabled: !!token,
      staleTime: 30_000
    });
  },
  useCreateProduct() {
    const token = useAuthToken();
    const queryClient = useQueryClient();

    return useMutation<Product, Error, CreateProductInput>({
      mutationFn: async (input) => {
        return await apiFetch<Product>(
          '/api/products',
          {
            method: 'POST',
            body: JSON.stringify(input)
          },
          token ?? undefined
        );
      },
      onSuccess: () => {
        queryClient.invalidateQueries({ queryKey: productsKeys.all });
      }
    });
  },
  useUpdateProduct() {
    const token = useAuthToken();
    const queryClient = useQueryClient();

    return useMutation<Product, Error, UpdateProductInput>({
      mutationFn: async ({ id, ...input }) => {
        return await apiFetch<Product>(
          `/api/products/${id}`,
          {
            method: 'PUT',
            body: JSON.stringify(input)
          },
          token ?? undefined
        );
      },
      onSuccess: () => {
        queryClient.invalidateQueries({ queryKey: productsKeys.all });
      }
    });
  },
  useDeleteProduct() {
    const token = useAuthToken();
    const queryClient = useQueryClient();

    return useMutation<void, Error, DeleteProductInput>({
      mutationFn: async ({ id }) => {
        await apiFetch<void>(
          `/api/products/${id}`,
          {
            method: 'DELETE'
          },
          token ?? undefined
        );
      },
      onSuccess: () => {
        queryClient.invalidateQueries({ queryKey: productsKeys.all });
      }
    });
  },
  keys: productsKeys
};

export type ProductsServiceType = typeof ProductsService;<|MERGE_RESOLUTION|>--- conflicted
+++ resolved
@@ -14,11 +14,7 @@
   description?: string | null;
   isFlagged?: boolean;
   flagReason?: string | null;
-<<<<<<< HEAD
   isPinned?: boolean;
-=======
-  isPinned: boolean;
->>>>>>> 3b09fdb1
 }
 
 export interface CreateProductInput {
